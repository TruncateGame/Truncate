--- conflicted
+++ resolved
@@ -157,14 +157,10 @@
                                             ..
                                         } = depot;
 
-<<<<<<< HEAD
                                         let player_interactions =
                                             &mut interactions[interaction_player];
 
-                                        if matches!(square, Square::Land) {
-=======
-                                        if matches!(square, Square::Land { .. }) {
->>>>>>> b2c3a25a
+                                        if matches!(square, Square::Land { .. ) {
                                             if let Some(drag_pos) = drag_pos {
                                                 if grid_cell.contains(drag_pos) {
                                                     unoccupied_square_is_hovered =
