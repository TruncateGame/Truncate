--- conflicted
+++ resolved
@@ -104,13 +104,8 @@
         player_known_dict.as_ref(),
         npc_params.max_depth,
         Some(&mut arb),
-<<<<<<< HEAD
-        true,
+        false,
         npc_params,
-=======
-        false,
-        weights,
->>>>>>> 93dcf081
     );
 
     let end = instant::SystemTime::now()
