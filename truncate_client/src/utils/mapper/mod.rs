--- conflicted
+++ resolved
@@ -636,8 +636,7 @@
 
                 layers = layers.merge_above_self(validity_layers);
             }
-<<<<<<< HEAD
-            Square::Land => {
+            Square::Land { .. } => {
                 if let Some(all_interactions) = interactions {
                     for (interaction_index, interactions) in all_interactions.iter().enumerate() {
                         if let Some((_, tile_char)) = interactions.selected_tile_in_hand {
@@ -671,13 +670,6 @@
                                 layers = layers.merge_above_self(tile_layers);
                             }
                         } else if !ctx.memory(|m| m.is_anything_being_dragged())
-=======
-            Square::Land { .. } => {
-                if let Some(interactions) = interactions {
-                    if let Some((_, tile_char)) = interactions.selected_tile_in_hand {
-                        // Don't show preview tiles if anything is being dragged (i.e. a tile from the hand)
-                        if !ctx.memory(|m| m.is_anything_being_dragged())
->>>>>>> b2c3a25a
                             && interactions
                                 .hovered_unoccupied_square_on_board
                                 .is_some_and(|s| s.coord == Some(coord))
@@ -687,6 +679,7 @@
                                 structures: None,
                                 checkerboard: None,
                                 piece_validities: vec![],
+                                mist: None
                                 fog: None,
                                 pieces: vec![PieceLayer::Texture(
                                     tex::tiles::quad::CHECKERBOARD,
@@ -694,26 +687,6 @@
                                 )],
                             });
                         }
-<<<<<<< HEAD
-=======
-                    } else if !ctx.memory(|m| m.is_anything_being_dragged())
-                        && interactions
-                            .hovered_unoccupied_square_on_board
-                            .is_some_and(|s| s.coord == Some(coord))
-                    {
-                        layers = layers.merge_below_self(TexLayers {
-                            terrain: None,
-                            structures: None,
-                            checkerboard: None,
-                            piece_validities: vec![],
-                            mist: None,
-                            fog: None,
-                            pieces: vec![PieceLayer::Texture(
-                                tex::tiles::quad::CHECKERBOARD,
-                                Some(aesthetics.theme.grass.slighten()),
-                            )],
-                        });
->>>>>>> b2c3a25a
                     }
                 }
 
@@ -733,7 +706,6 @@
             _ => {}
         }
 
-<<<<<<< HEAD
         if let Some(all_interactions) = interactions {
             for (interaction_index, interactions) in all_interactions.iter().enumerate() {
                 if interactions
@@ -758,36 +730,11 @@
                         structures: None,
                         checkerboard: None,
                         piece_validities: vec![],
+                        mist: None,
                         fog: None,
                         pieces: vec![PieceLayer::Texture(spinner, Some(*color))],
                     });
                 }
-=======
-        if let Some(interactions) = interactions {
-            if interactions
-                .selected_square_on_board
-                .is_some_and(|(c, _)| c == coord)
-            {
-                let spinner = match tick % 4 {
-                    0 => tex::tiles::quad::SELECTION_SPINNER_1,
-                    1 => tex::tiles::quad::SELECTION_SPINNER_2,
-                    2 => tex::tiles::quad::SELECTION_SPINNER_3,
-                    3.. => tex::tiles::quad::SELECTION_SPINNER_4,
-                };
-                let color = gameplay
-                    .map(|g| player_colors.get(g.player_number as usize))
-                    .flatten()
-                    .unwrap_or(&Color32::GOLD);
-                layers = layers.merge_above_self(TexLayers {
-                    terrain: None,
-                    structures: None,
-                    checkerboard: None,
-                    piece_validities: vec![],
-                    mist: None,
-                    fog: None,
-                    pieces: vec![PieceLayer::Texture(spinner, Some(*color))],
-                });
->>>>>>> b2c3a25a
             }
         }
 
