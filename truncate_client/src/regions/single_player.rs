use eframe::egui::{self, Layout, Sense};
use epaint::{emath::Align, hex_color, vec2, TextureHandle};
use instant::Duration;
use truncate_core::{
    board::Board,
    game::{Game, GAME_COLOR_BLUE, GAME_COLOR_RED},
    generation::BoardSeed,
    messages::{DailyStats, GamePlayerMessage, GameStateMessage, PlayerMessage},
    moves::Move,
    npc::scoring::NPCPersonality,
    reporting::WordMeaning,
    rules::GameRules,
};

use crate::{
    app_outer::{Backchannel, EventDispatcher},
    lil_bits::{
        result_modal::{ResultModalAction, ResultModalDaily, ResultModalVariant},
        ResultModalUI,
    },
    utils::{
        game_evals::{client_best_move, forget, get_main_dict, remember},
        text::TextHelper,
        Theme,
    },
};

use super::active_game::{ActiveGame, GameLocation, HeaderType};

#[derive(Clone)]
pub struct SinglePlayerState {
    pub name: String,
    pub game: Game,
    rules_generation: u32,
    human_starts: bool,
    pub active_game: ActiveGame,
    next_response_at: Option<Duration>,
    winner: Option<usize>,
    map_texture: TextureHandle,
    theme: Theme,
    turns: usize,
    debugging_npc: bool,
    npc: NPCPersonality,
    waiting_on_backchannel: Option<String>,
    pub header: HeaderType,
    pub daily_stats: Option<DailyStats>,
    pub best_game: Option<Game>,
    splash: Option<ResultModalUI>,
    hide_splash: bool,
    pub move_sequence: Vec<Move>,
    event_dispatcher: EventDispatcher,
}

impl SinglePlayerState {
    pub fn new(
        name: String,
        ctx: &egui::Context,
        map_texture: TextureHandle,
        theme: Theme,
        mut board: Board,
        seed: Option<BoardSeed>,
        rules_generation: u32,
        human_starts: bool,
        header: HeaderType,
        npc: NPCPersonality,
        mut event_dispatcher: EventDispatcher,
    ) -> Self {
        event_dispatcher.event(format!("single_player_{name}"));

        let mut game = Game::new(
            9,
            9,
            seed.clone().map(|s| s.seed as u64),
            GameRules::generation(rules_generation),
        );
        if human_starts {
            game.add_player("You".into());
            game.add_player("Computer".into());

            game.players[0].color = GAME_COLOR_BLUE;
            game.players[1].color = GAME_COLOR_RED;
        } else {
            game.add_player("Computer".into());
            game.add_player("You".into());

            game.players[0].color = GAME_COLOR_RED;
            game.players[1].color = GAME_COLOR_BLUE;
        }

        board.cache_special_squares();
        game.board = board.clone();

        game.start();

        let (filtered_board, _) = game.filter_game_to_player(if human_starts { 0 } else { 1 });

        let mut active_game = ActiveGame::new(
            ctx,
            "SINGLE_PLAYER".into(),
            seed,
            Some(npc.clone()),
            game.players
                .iter()
                .map(|p| GamePlayerMessage::new(p, &game))
                .collect(),
            if human_starts { 0 } else { 1 },
            Some(0),
            filtered_board.clone(),
            game.players[if human_starts { 0 } else { 1 }].hand.clone(),
            map_texture.clone(),
            theme.clone(),
            GameLocation::Local,
            None,
            None,
        );
        active_game.depot.ui_state.game_header = header.clone();

        Self {
            name,
            game,
            rules_generation,
            human_starts,
            active_game,
            next_response_at: None,
            winner: None,
            map_texture,
            theme,
            turns: 0,
            debugging_npc: false,
            npc,
            waiting_on_backchannel: None,
            header,
            daily_stats: None,
            best_game: None,
            splash: None,
            hide_splash: false,
            move_sequence: vec![],
            event_dispatcher,
        }
    }

    fn sub_event(&mut self, event: String) {
        self.event_dispatcher
            .event(format!("single_player_{}_{}", self.name, event));
    }

    pub fn reset(
        &mut self,
        current_time: Duration,
        ctx: &egui::Context,
        backchannel: &Backchannel,
    ) {
        if let Some(seed) = &self.active_game.depot.board_info.board_seed {
            if seed.day.is_some() {
                match &mut self.header {
                    HeaderType::Summary {
                        attempt: Some(attempt),
                        ..
                    } => {
                        *attempt += 1;
                    }
                    _ => {}
                };
                return self.reset_to(seed.clone(), self.human_starts, ctx, backchannel);
            }
        }

        let next_seed = (current_time.as_micros() % 243985691) as u32;
        let next_board_seed = BoardSeed::new(next_seed);

        self.reset_to(next_board_seed, !self.human_starts, ctx, backchannel);
    }

<<<<<<< HEAD
    pub fn reset_to(&mut self, seed: BoardSeed, human_starts: bool, ctx: &egui::Context) {
        let mut game = Game::new(
            9,
            9,
            Some(seed.seed as u64),
            GameRules::generation(self.rules_generation),
        );
=======
    pub fn reset_to(
        &mut self,
        seed: BoardSeed,
        human_starts: bool,
        ctx: &egui::Context,
        backchannel: &Backchannel,
    ) {
        let mut game = Game::new(9, 9, Some(seed.seed as u64), self.rules_generation);
>>>>>>> 3af09d2f
        self.human_starts = human_starts;
        if self.human_starts {
            game.add_player("You".into());
            game.add_player("Computer".into());

            game.players[0].color = GAME_COLOR_BLUE;
            game.players[1].color = GAME_COLOR_RED;
        } else {
            game.add_player("Computer".into());
            game.add_player("You".into());

            game.players[0].color = GAME_COLOR_RED;
            game.players[1].color = GAME_COLOR_BLUE;
        }

        let mut rand_board = truncate_core::generation::generate_board(seed.clone())
            .expect("Standard seeds should always generate a board")
            .board;
        rand_board.cache_special_squares();

        game.board = rand_board;
        game.start();

        let mut active_game = ActiveGame::new(
            ctx,
            "SINGLE_PLAYER".into(),
            Some(seed),
            Some(self.npc.clone()),
            game.players
                .iter()
                .map(|p| GamePlayerMessage::new(p, &game))
                .collect(),
            if self.human_starts { 0 } else { 1 },
            Some(0),
            game.board.clone(),
            game.players[if self.human_starts { 0 } else { 1 }]
                .hand
                .clone(),
            self.map_texture.clone(),
            self.theme.clone(),
            GameLocation::Local,
            None,
            None,
        );
        active_game.depot.ui_state.game_header = self.header.clone();

        self.sub_event("replay".to_string());

        self.game = game;
        self.active_game = active_game;
        self.turns = 0;
        self.next_response_at = None;
        self.winner = None;
        self.move_sequence = vec![];
        self.event_dispatcher = self.event_dispatcher.clone();

        if backchannel.is_open() {
            backchannel.send_msg(crate::app_outer::BackchannelMsg::Forget);
        } else {
            forget();
        }
    }

    /// If the server sent through some new word definitions,
    /// dig deep and update all past battles to reference the definitions
    pub fn hydrate_meanings(&mut self, definitions: Vec<(String, Option<Vec<WordMeaning>>)>) {
        self.active_game
            .turn_reports
            .iter_mut()
            .flat_map(|t| t.iter_mut())
            .filter_map(|change| {
                if let truncate_core::reporting::Change::Battle(battle) = change {
                    Some(battle)
                } else {
                    None
                }
            })
            .flat_map(|b| b.attackers.iter_mut().chain(b.defenders.iter_mut()))
            .for_each(|battle_word| {
                if battle_word.meanings.is_none() {
                    for (word, meanings) in &definitions {
                        if battle_word.resolved_word.to_lowercase() == word.to_lowercase() {
                            battle_word.meanings = meanings.clone();
                        }
                    }
                }
            });
    }

    pub fn handle_move(
        &mut self,
        next_move: Move,
        backchannel: &Backchannel,
        track_events: bool,
    ) -> Result<Vec<String>, ()> {
        let human_player = if self.human_starts { 0 } else { 1 };

        self.turns += 1;
        let dict_lock = get_main_dict();
        let dict = dict_lock.as_ref().unwrap();

        // When actually playing the turn, make sure we pass in the real dict
        // for both the attack and defense roles.
        match self.game.play_turn(next_move, Some(dict), Some(dict), None) {
            Ok(winner) => {
                self.winner = winner;

                if track_events {
                    if let Some(winner) = winner {
                        if winner == human_player {
                            self.sub_event("won".to_string())
                        } else {
                            self.sub_event("lost".to_string())
                        }
                    }
                }

                let changes: Vec<_> = self
                    .game
                    .recent_changes
                    .clone()
                    .into_iter()
                    .filter(|change| match change {
                        truncate_core::reporting::Change::Board(_) => true,
                        truncate_core::reporting::Change::Hand(hand_change) => {
                            hand_change.player == human_player
                        }
                        truncate_core::reporting::Change::Battle(_) => true,
                        truncate_core::reporting::Change::Time(_) => true,
                    })
                    .collect();

                let battle_words: Vec<_> = changes
                    .iter()
                    .filter_map(|change| {
                        if let truncate_core::reporting::Change::Battle(battle) = change {
                            Some(battle)
                        } else {
                            None
                        }
                    })
                    .flat_map(|b| b.attackers.iter().chain(b.defenders.iter()))
                    .map(|b| b.resolved_word.clone())
                    .collect();

                // Need to release our dict mutex, so that
                // the remember() function below can lock it itself.
                drop(dict_lock);

                // NPC learns words as a result of battles that reveal validity
                for battle in changes.iter().filter_map(|change| match change {
                    truncate_core::reporting::Change::Battle(battle) => Some(battle),
                    _ => None,
                }) {
                    for word in battle.attackers.iter().chain(battle.defenders.iter()) {
                        if word.valid == Some(true) {
                            let dict_word = word.original_word.to_lowercase();

                            if backchannel.is_open() {
                                backchannel.send_msg(crate::app_outer::BackchannelMsg::Remember {
                                    word: dict_word,
                                });
                            } else {
                                remember(&dict_word);
                            }
                        }
                    }
                }

                let room_code = self.active_game.depot.gameplay.room_code.clone();
                let state_message = GameStateMessage {
                    room_code,
                    players: self
                        .game
                        .players
                        .iter()
                        .map(|p| GamePlayerMessage::new(p, &self.game))
                        .collect(),
                    player_number: human_player as u64,
                    next_player_number: self.game.next_player.map(|p| p as u64),
                    board: self.game.board.clone(),
                    hand: self.game.players[human_player].hand.clone(),
                    changes,
                    game_ends_at: None,
                    paused: false,
                    remaining_turns: None,
                };
                self.active_game.apply_new_state(state_message);

                return Ok(battle_words);
            }
            Err(msg) => {
                self.active_game.depot.gameplay.error_msg = Some(msg);
                return Err(());
            }
        }
    }

    pub fn render(
        &mut self,
        ui: &mut egui::Ui,
        theme: &Theme,
        current_time: Duration,
        backchannel: &Backchannel,
        logged_in_as: &Option<String>,
    ) -> Vec<PlayerMessage> {
        let mut msgs_to_server = vec![];
        let human_player = if self.human_starts { 0 } else { 1 };
        let npc_player = if self.human_starts { 1 } else { 0 };

        if self.debugging_npc {
            ui.painter().rect_filled(
                ui.available_rect_before_wrap(),
                0.0,
                hex_color!("#00000055"),
            );
        }

        if matches!(option_env!("TR_ENV"), Some("outpost_disabled")) {
            let (top_banner, _) =
                ui.allocate_at_least(vec2(ui.available_width(), 40.0), Sense::hover());
            let mut banner_ui = ui.child_ui(top_banner, Layout::left_to_right(Align::Center));

            let text = if self.debugging_npc {
                TextHelper::heavy("CLOSE NPC DEBUGGER", 12.0, None, ui)
            } else {
                TextHelper::heavy("NPC DEBUGGER", 12.0, None, ui)
            };
            if text
                .centered_button(
                    theme.button_primary,
                    theme.text,
                    &self.map_texture,
                    &mut banner_ui,
                )
                .clicked()
            {
                self.debugging_npc = !self.debugging_npc;
            }
        }

        let (rect, _) = ui.allocate_exact_size(ui.available_size_before_wrap(), Sense::hover());
        let mut ui = ui.child_ui(rect, Layout::top_down(Align::LEFT));

        // Standard game helper
        let mut next_msg = self
            .active_game
            .render(&mut ui, current_time, Some(&self.game))
            .map(|msg| (human_player, msg));

        if matches!(next_msg, Some((_, PlayerMessage::Rematch))) {
            self.reset(current_time, ui.ctx(), backchannel);
            return msgs_to_server;
        } else if matches!(next_msg, Some((_, PlayerMessage::Resign))) {
            if self.hide_splash {
                self.hide_splash = false;
            } else {
                match self.active_game.location {
                    GameLocation::Tutorial | GameLocation::Local => {
                        self.splash = Some(ResultModalUI::new_resigning(
                            &mut ui,
                            "Start again?".to_string(),
                        ))
                    }
                    GameLocation::Online => {
                        self.splash = Some(ResultModalUI::new_resigning(
                            &mut ui,
                            "Resign this game?".to_string(),
                        ))
                    }
                }
            }
        } else if let Some((_, PlayerMessage::RequestDefinitions(words))) = &next_msg {
            msgs_to_server.push(PlayerMessage::RequestDefinitions(words.clone()));
        }

        if let Some(splash) = &mut self.splash {
            if self.hide_splash == false {
                let splash_msg = splash.render(
                    &mut ui,
                    theme,
                    &self.map_texture,
                    &self.active_game.depot,
                    Some(backchannel),
                );

                match splash_msg {
                    Some(ResultModalAction::NewPuzzle) => {
                        self.splash = None;
                        self.reset(current_time, ui.ctx(), backchannel);
                    }
                    Some(ResultModalAction::TryAgain) => {
                        self.splash = None;

                        if let Some(seed) = &self.active_game.depot.board_info.board_seed {
                            self.reset_to(seed.clone(), self.human_starts, ui.ctx(), backchannel);
                        } else {
                            self.reset(current_time, ui.ctx(), backchannel);
                        }
                    }
                    Some(ResultModalAction::Dismiss) => {
                        self.hide_splash = true;

                        // Trigger showing the "view summary" button below the game board
                        self.active_game.depot.gameplay.winner = self.winner;
                    }
                    Some(ResultModalAction::Resign) => {
                        self.sub_event("resign".to_string());
                        self.splash = None;
                        self.game.resign_player(human_player);
                        self.winner = Some(npc_player);
                    }
                    Some(ResultModalAction::SharedText) => {
                        self.sub_event("shared_text".to_string());
                    }
                    Some(ResultModalAction::SharedReplay) => {
                        self.sub_event("shared_replay".to_string());
                    }
                    None => {}
                }
            }
        }

        if self.winner.is_some() {
            let is_daily_puzzle = self
                .active_game
                .depot
                .board_info
                .board_seed
                .as_ref()
                .map(|s| s.day)
                .flatten();

            if let Some(puzzle_day) = is_daily_puzzle {
                if let Some(token) = logged_in_as {
                    if self.splash.is_none() {
                        msgs_to_server.push(PlayerMessage::RequestStats(token.clone()));
                    }
                }

                if self.winner == Some(human_player) {
                    if self.best_game.is_none()
                        || self
                            .best_game
                            .as_ref()
                            .is_some_and(|best| best.turn_count > self.game.turn_count)
                    {
                        self.best_game = Some(self.game.clone());
                    }
                }

                // Refresh our stats UI if we receive updated stats from the server
                if let Some(mut stats) = self.daily_stats.take() {
                    stats.hydrate_missing_days();

                    let matches = match &self.splash {
                        Some(ResultModalUI {
                            contents:
                                ResultModalVariant::Daily(ResultModalDaily {
                                    stats: existing_stats,
                                    ..
                                }),
                            ..
                        }) => *existing_stats == stats,
                        _ => false,
                    };

                    if !matches {
                        self.splash = Some(ResultModalUI::new_daily(
                            &mut ui,
                            &self.game,
                            self.turns as u32,
                            &mut self.active_game.depot,
                            stats,
                            self.best_game.as_ref(),
                            puzzle_day,
                        ));
                    }
                }

                if self.splash.is_none() {
                    // TODO: Add a special splash screen for somehow having no token / not being logged in
                    self.splash = Some(ResultModalUI::new_loading(&mut ui));

                    if let Some(token) = logged_in_as {
                        msgs_to_server.push(PlayerMessage::RequestStats(token.clone()));
                    }
                }
            } else {
                if self.splash.is_none() {
                    self.splash = Some(ResultModalUI::new_unique(
                        &mut ui,
                        &self.game,
                        &mut self.active_game.depot,
                        matches!(
                            self.winner,
                            Some(p) if  p == human_player
                        ),
                    ));
                }
            }
            return msgs_to_server;
        }

        if let Some(next_response_at) = self.next_response_at {
            if self.game.next_player.unwrap() == npc_player
                && next_response_at > self.active_game.depot.timing.current_time
            {
                return msgs_to_server;
            }
        }
        self.next_response_at = None;

        if self.game.next_player.unwrap() == npc_player {
            if let Some(turn_starts_no_later_than) = self
                .game
                .get_player(self.game.next_player.unwrap())
                .unwrap()
                .turn_starts_no_later_than
            {
                if backchannel.is_open() {
                    if let Some(pending_msg) = &self.waiting_on_backchannel {
                        // Do nothing if a message is pending but our turn hasn't yet started,
                        // we'll fetch the turn once we're allowed to play.
                        // It is allowed to play here, but waiting lets battle animations play out.
                        if turn_starts_no_later_than <= current_time.as_secs() {
                            let msg_response =
                                backchannel.send_msg(crate::app_outer::BackchannelMsg::QueryFor {
                                    id: pending_msg.clone(),
                                });
                            if let Some(msg_response) = msg_response {
                                let player_msg: PlayerMessage = serde_json::from_str(&msg_response)
                                    .expect("Backchannel should be sending valid JSON");
                                next_msg = Some((npc_player, player_msg));
                                self.waiting_on_backchannel = None;
                            }
                        }
                    } else {
                        let (filtered_board, _) = self.game.filter_game_to_player(npc_player);
                        let pending_msg =
                            backchannel.send_msg(crate::app_outer::BackchannelMsg::EvalGame {
                                board: filtered_board,
                                rules: self.game.rules.clone(),
                                players: self.game.players.clone(),
                                next_player: npc_player,
                                npc_params: self.npc.params,
                            });
                        self.waiting_on_backchannel = pending_msg;
                    }
                } else {
                    // If we have no backchannel available to evaluate moves through,
                    // just evaluate the move on this thread and live with blocking.
                    let (filtered_board, _) = self.game.filter_game_to_player(npc_player);
                    let mut evaluation_game = self.game.clone();
                    evaluation_game.board = filtered_board;

                    if turn_starts_no_later_than <= current_time.as_secs() {
                        let best = client_best_move(&evaluation_game, &self.npc.params);
                        next_msg = Some((npc_player, best));
                    }
                }
            }
        }

        let next_move = match next_msg {
            Some((player, PlayerMessage::Place(position, tile))) => Some(Move::Place {
                player,
                tile,
                position,
            }),
            Some((player, PlayerMessage::Swap(from, to))) => Some(Move::Swap {
                player,
                positions: [from, to],
            }),
            _ => None,
        };

        if let Some(next_move) = next_move {
            if let Ok(battle_words) = self.handle_move(next_move.clone(), backchannel, true) {
                self.move_sequence.push(next_move.clone());

                if let Some(seed) = &self.active_game.depot.board_info.board_seed {
                    if seed.day.is_some() {
                        if let Some(token) = logged_in_as {
                            msgs_to_server.push(PlayerMessage::PersistPuzzleMoves {
                                player_token: token.clone(),
                                day: seed.day.unwrap(),
                                human_player: human_player as u32,
                                moves: self.move_sequence.clone(),
                                won: self.winner == Some(human_player),
                            });

                            // Ensure we never pull up an old splash screen without this move
                            self.daily_stats = None;
                        }
                    }
                }
                let delay = if battle_words.is_empty() { 650 } else { 2000 };

                if !battle_words.is_empty() {
                    msgs_to_server.push(PlayerMessage::RequestDefinitions(battle_words));
                }

                self.next_response_at = Some(
                    self.active_game
                        .depot
                        .timing
                        .current_time
                        .saturating_add(Duration::from_millis(delay)),
                );
                ui.ctx()
                    .request_repaint_after(Duration::from_millis(delay / 2));
            }
        }

        msgs_to_server
    }
}<|MERGE_RESOLUTION|>--- conflicted
+++ resolved
@@ -171,15 +171,6 @@
         self.reset_to(next_board_seed, !self.human_starts, ctx, backchannel);
     }
 
-<<<<<<< HEAD
-    pub fn reset_to(&mut self, seed: BoardSeed, human_starts: bool, ctx: &egui::Context) {
-        let mut game = Game::new(
-            9,
-            9,
-            Some(seed.seed as u64),
-            GameRules::generation(self.rules_generation),
-        );
-=======
     pub fn reset_to(
         &mut self,
         seed: BoardSeed,
@@ -187,8 +178,12 @@
         ctx: &egui::Context,
         backchannel: &Backchannel,
     ) {
-        let mut game = Game::new(9, 9, Some(seed.seed as u64), self.rules_generation);
->>>>>>> 3af09d2f
+        let mut game = Game::new(
+            9,
+            9,
+            Some(seed.seed as u64),
+            GameRules::generation(self.rules_generation),
+        );
         self.human_starts = human_starts;
         if self.human_starts {
             game.add_player("You".into());
